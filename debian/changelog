<<<<<<< HEAD
rust-ahash (0.7.6-5pexip1) pexip; urgency=medium

  * Prepare Pexip packaging

 -- John-Mark Bell <jmb@pexip.com>  Wed, 16 Nov 2022 22:11:40 +0000
=======
rust-ahash (0.7.6-7) unstable; urgency=medium

  * merge virtual feature package into main binary package
  * change binary library package to be arch-independent
  * declare compliance with Debian Policy 4.6.2
  * stop superfluously provide virtual unversioned feature packages
  * fix: provide virtual major-versioned feature package
  * stop build-depend on cargo libstd-rust-dev rustc,
    not used explicitly
  * update dh-cargo fork;
    build-depend on libstring-shellquote-perl
  * update copyright info: update coverage

 -- Jonas Smedegaard <dr@jones.dk>  Tue, 31 Jan 2023 11:16:28 +0100

rust-ahash (0.7.6-6) unstable; urgency=medium

  * drop patch 2001, obsoleted by Debian package updates
  * tighten autopkgtest dependencies
  * simplify build, using embedded fork of dh-cargo
  * build-depend on Rust crates
    criterion fnv fxhash hex no-panic rand seahash serde
  * relax superfluous autopkgtest package versioning
  * fix typo in autopkgtest dependency

 -- Jonas Smedegaard <dr@jones.dk>  Mon, 31 Oct 2022 17:03:08 +0100
>>>>>>> 02f39d7a

rust-ahash (0.7.6-5) unstable; urgency=medium

  * add patch cherry-picked upstream
    to fix aes acceleration (mostly) on aarch64;
    closes: bug#1019099, thanks to Peter Michael Green
  * stop overzealously provide versioned virtual packages

 -- Jonas Smedegaard <dr@jones.dk>  Sun, 04 Sep 2022 08:53:03 +0200

rust-ahash (0.7.6-4) unstable; urgency=medium

  * fix package dependencies:
    + add patch 2001 to relax dependency on crate const-random;
      relax build-dependency on librust-const-random-dev;
      thanks to Peter Green (see bug#987324):
    + add patch 2002 to relax dependency on crate rand;
      have autopkgtests depend on librust-rand-0.8+default-dev
      (not librust-rand-0.7+default-dev)
  * declare compliance with Debian Policy 4.6.1

 -- Jonas Smedegaard <dr@jones.dk>  Sat, 28 May 2022 19:32:32 +0200

rust-ahash (0.7.6-3) unstable; urgency=medium

  * fix grammar in long description
  * fix drop bogus metapackage librust-ahash+serde-dev
  * fix provide metapackage librust-ahash+compile-time-rng-dev
    (not librust-ahash+const-random-dev),
    and stop mention bogus feature const-random in description fields

 -- Jonas Smedegaard <dr@jones.dk>  Mon, 16 May 2022 14:09:54 +0200

rust-ahash (0.7.6-2) unstable; urgency=medium

  * omit installing unnneded files

 -- Jonas Smedegaard <dr@jones.dk>  Wed, 27 Apr 2022 10:53:22 +0200

rust-ahash (0.7.6-1) unstable; urgency=medium

  * initial packaging release;
    closes: bug#1010256

 -- Jonas Smedegaard <dr@jones.dk>  Wed, 27 Apr 2022 10:40:00 +0200<|MERGE_RESOLUTION|>--- conflicted
+++ resolved
@@ -1,10 +1,3 @@
-<<<<<<< HEAD
-rust-ahash (0.7.6-5pexip1) pexip; urgency=medium
-
-  * Prepare Pexip packaging
-
- -- John-Mark Bell <jmb@pexip.com>  Wed, 16 Nov 2022 22:11:40 +0000
-=======
 rust-ahash (0.7.6-7) unstable; urgency=medium
 
   * merge virtual feature package into main binary package
@@ -31,7 +24,12 @@
   * fix typo in autopkgtest dependency
 
  -- Jonas Smedegaard <dr@jones.dk>  Mon, 31 Oct 2022 17:03:08 +0100
->>>>>>> 02f39d7a
+
+rust-ahash (0.7.6-5pexip1) pexip; urgency=medium
+
+  * Prepare Pexip packaging
+
+ -- John-Mark Bell <jmb@pexip.com>  Wed, 16 Nov 2022 22:11:40 +0000
 
 rust-ahash (0.7.6-5) unstable; urgency=medium
 
